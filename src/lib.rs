// Copyright 2024 the Interpoli Authors
// SPDX-License-Identifier: Apache-2.0 OR MIT

#![cfg_attr(all(not(feature = "std"), not(test)), no_std)]
#![warn(unused_crate_dependencies)]

//! # Interpoli

extern crate alloc;

use kurbo::Affine;

mod composition;
mod spline;
mod value;

<<<<<<< HEAD
<<<<<<< HEAD
<<<<<<< HEAD
#[cfg(feature = "vello")]
mod render;
=======
>>>>>>> 3acfb186

#[macro_use]
pub mod timeline;
pub mod animated;
pub mod fixed;

pub use timeline::{Framerate, Timecode, Timeline};

#[cfg(feature = "vello")]
mod render;

pub use composition::{
    Composition, Content, Draw, GroupTransform, Layer, Mask, Matte,
};
<<<<<<< HEAD
=======
=======

>>>>>>> 6fb3d22 (Apply changes from main)
#[macro_use]
pub mod timeline;
pub mod animated;
pub mod fixed;

<<<<<<< HEAD
pub use timeline::{Frame, Smpte, Timeline};
<<<<<<< HEAD
>>>>>>> dc11ff9 (Add SMPTE & Timeline)
=======
=======
pub use timeline::{Framerate, Timecode, Timeline};
>>>>>>> 75532b3 (Fixed bugs)

#[cfg(feature = "vello")]
mod render;

pub use composition::{
    Composition, Content, Draw, GroupTransform, Layer, Mask, Matte,
};

>>>>>>> 6fb3d22 (Apply changes from main)
=======

>>>>>>> 3acfb186
pub use value::{Animated, Easing, EasingHandle, Time, Tween, Value, ValueRef};

pub use kurbo::{PathEl, Shape};

#[cfg(feature = "vello")]
pub use render::Renderer;

macro_rules! simple_value {
    ($name:ident) => {
        #[allow(clippy::large_enum_variant)]
        #[derive(Clone, Debug)]
        pub enum $name {
            Fixed(fixed::$name),
            Animated(animated::$name),
        }

        impl $name {
            pub fn is_fixed(&self) -> bool {
                matches!(self, Self::Fixed(_))
            }
            pub fn evaluate(&self, frame: f64) -> ValueRef<fixed::$name> {
                match self {
                    Self::Fixed(value) => ValueRef::Borrowed(value),
                    Self::Animated(value) => ValueRef::Owned(value.evaluate(frame)),
                }
            }
        }
    };
}

simple_value!(Transform);
simple_value!(Stroke);
simple_value!(Repeater);
simple_value!(ColorStops);

#[derive(Clone, Debug)]
pub enum Brush {
    Fixed(fixed::Brush),
    Animated(animated::Brush),
}

impl Brush {
    pub fn is_fixed(&self) -> bool {
        matches!(self, Self::Fixed(_))
    }

    pub fn evaluate(&self, alpha: f64, frame: f64) -> ValueRef<fixed::Brush> {
        match self {
            Self::Fixed(value) => {
                if alpha == 1.0 {
                    ValueRef::Borrowed(value)
                } else {
                    ValueRef::Owned(fixed::brush_with_alpha(value, alpha))
                }
            }
            Self::Animated(value) => ValueRef::Owned(value.evaluate(alpha, frame)),
        }
    }
}

impl Default for Transform {
    fn default() -> Self {
        Self::Fixed(Affine::IDENTITY)
    }
}
<<<<<<< HEAD
<<<<<<< HEAD
=======
=======
>>>>>>> 3acfb186

#[derive(Clone, Debug)]
pub enum Geometry {
    Fixed(Vec<PathEl>),
    Rect(animated::Rect),
    Ellipse(animated::Ellipse),
    Spline(animated::Spline),
}

impl Geometry {
    pub fn evaluate(&self, frame: f64, path: &mut Vec<PathEl>) {
        match self {
            Self::Fixed(value) => {
                path.extend_from_slice(value);
            }
            Self::Rect(value) => {
                path.extend(value.evaluate(frame).path_elements(0.1));
            }
            Self::Ellipse(value) => {
                path.extend(value.evaluate(frame).path_elements(0.1));
            }
            Self::Spline(value) => {
                value.evaluate(frame, path);
            }
        }
    }
}

#[test]
fn tcode_macro() {
    println!("tcode_macro: {:?}", tcode_hmsf!(1:23:45:01).as_string());
}

#[test]
fn tcode_macro_overflow() {
    println!("tcode_macro_overflow: {:?}", tcode_hmsf!(99:99:99:99).as_string());
}

#[test]
fn tcode_set_hms() {
    println!("tcode_set_hms: {:?}", tcode_hms!(98:76:54).hms_as_string());
}

#[test]
fn tcode_with_framerate() {
    println!("tcode_with_framerate: {:?}", tcode_hmsf_framerate!(00:01:02:56, Framerate::Fixed(20.0)).as_string());
}

#[test]
fn tcode_full_24fps_second() {

    let mut time = tcode_hmsf_framerate!(00:00:00:00, Framerate::Fixed(24.0));

    for i in 0..24 {
        time.next_frame();
    }

    println!("tcode_full_24f_second: {:?}", time.as_string());
}

#[test]
fn tcode_full_24fps_minute() {
    let mut time = tcode_hmsf_framerate!(00:00:00:00, Framerate::Fixed(24.0));

    for i in 0..60 {
        time.next_second();
    }

    println!("tcode_full_24f_minute: {:?}", time.as_string());
}

#[test]
fn tcode_full_24fps_hour() {
    let mut time = tcode_hmsf_framerate!(00:00:00:00, Framerate::Fixed(24.0));

    for i in 0..60 {
        time.next_minute();
    }

    println!("tcode_full_24f_hour: {:?}", time.as_string());
}
<<<<<<< HEAD
<<<<<<< HEAD
<<<<<<< HEAD
<<<<<<< HEAD
>>>>>>> dc11ff9 (Add SMPTE & Timeline)
=======
=======
>>>>>>> 39d8b23cd583bd4689a492efd969d0a60c143b79
>>>>>>> 6fb3d22 (Apply changes from main)
=======
>>>>>>> a005dff (Remove whatever this is)
=======
=======
>>>>>>> 3acfb186

#[test]
fn tcode_add_by_duration() {

    use std::time::Duration;

    let mut time = tcode_hmsf_framerate!(00:00:00:00, Framerate::Fixed(24.0));

    time.add_by_duration(Duration::from_millis(999));

    println!("tcode_add_by_duration: {:?}", time.as_string());
}

#[test]
fn tcode_sub_by_duration() {

    use std::time::Duration;

    let mut time = tcode_hmsf_framerate!(01:00:00:00, Framerate::Fixed(24.0));

    time.sub_by_duration(Duration::from_secs(1800));

    println!("tcode_sub_by_duration: {:?}", time.as_string());
}
<<<<<<< HEAD
<<<<<<< HEAD
>>>>>>> 75532b3 (Fixed bugs)
=======
=======
>>>>>>> 3acfb186

#[test]
fn tcode_ntsc_tv() {

    use std::time::Duration;

    let mut time = tcode_hmsf_framerate!(00:00:00:00, Framerate::Fixed(23.97));

    time.add_by_duration(Duration::from_millis(2000));

    println!("tcode_ntsc_tv: {:?}", time.as_string());
<<<<<<< HEAD
}
>>>>>>> 854974f (Replace `frames` type (`f64` to `isize`))
=======
}
>>>>>>> 3acfb186
<|MERGE_RESOLUTION|>--- conflicted
+++ resolved
@@ -14,13 +14,6 @@
 mod spline;
 mod value;
 
-<<<<<<< HEAD
-<<<<<<< HEAD
-<<<<<<< HEAD
-#[cfg(feature = "vello")]
-mod render;
-=======
->>>>>>> 3acfb186
 
 #[macro_use]
 pub mod timeline;
@@ -35,36 +28,7 @@
 pub use composition::{
     Composition, Content, Draw, GroupTransform, Layer, Mask, Matte,
 };
-<<<<<<< HEAD
-=======
-=======
-
->>>>>>> 6fb3d22 (Apply changes from main)
-#[macro_use]
-pub mod timeline;
-pub mod animated;
-pub mod fixed;
-
-<<<<<<< HEAD
-pub use timeline::{Frame, Smpte, Timeline};
-<<<<<<< HEAD
->>>>>>> dc11ff9 (Add SMPTE & Timeline)
-=======
-=======
-pub use timeline::{Framerate, Timecode, Timeline};
->>>>>>> 75532b3 (Fixed bugs)
-
-#[cfg(feature = "vello")]
-mod render;
-
-pub use composition::{
-    Composition, Content, Draw, GroupTransform, Layer, Mask, Matte,
-};
-
->>>>>>> 6fb3d22 (Apply changes from main)
-=======
-
->>>>>>> 3acfb186
+
 pub use value::{Animated, Easing, EasingHandle, Time, Tween, Value, ValueRef};
 
 pub use kurbo::{PathEl, Shape};
@@ -130,11 +94,6 @@
         Self::Fixed(Affine::IDENTITY)
     }
 }
-<<<<<<< HEAD
-<<<<<<< HEAD
-=======
-=======
->>>>>>> 3acfb186
 
 #[derive(Clone, Debug)]
 pub enum Geometry {
@@ -216,20 +175,6 @@
 
     println!("tcode_full_24f_hour: {:?}", time.as_string());
 }
-<<<<<<< HEAD
-<<<<<<< HEAD
-<<<<<<< HEAD
-<<<<<<< HEAD
->>>>>>> dc11ff9 (Add SMPTE & Timeline)
-=======
-=======
->>>>>>> 39d8b23cd583bd4689a492efd969d0a60c143b79
->>>>>>> 6fb3d22 (Apply changes from main)
-=======
->>>>>>> a005dff (Remove whatever this is)
-=======
-=======
->>>>>>> 3acfb186
 
 #[test]
 fn tcode_add_by_duration() {
@@ -254,12 +199,6 @@
 
     println!("tcode_sub_by_duration: {:?}", time.as_string());
 }
-<<<<<<< HEAD
-<<<<<<< HEAD
->>>>>>> 75532b3 (Fixed bugs)
-=======
-=======
->>>>>>> 3acfb186
 
 #[test]
 fn tcode_ntsc_tv() {
@@ -271,9 +210,4 @@
     time.add_by_duration(Duration::from_millis(2000));
 
     println!("tcode_ntsc_tv: {:?}", time.as_string());
-<<<<<<< HEAD
-}
->>>>>>> 854974f (Replace `frames` type (`f64` to `isize`))
-=======
-}
->>>>>>> 3acfb186
+}